--- conflicted
+++ resolved
@@ -1,13 +1,6 @@
-<<<<<<< HEAD
 import DateTimePicker from '@react-native-community/datetimepicker';
 import * as DocumentPicker from 'expo-document-picker';
 import * as Location from 'expo-location';
-import React, { useState } from "react";
-import {
-  Alert,
-  Modal,
-  Platform,
-=======
 import {
   Feather,
   FontAwesome6,
@@ -17,20 +10,17 @@
 import { LinearGradient } from "expo-linear-gradient";
 import React, { useState } from "react";
 import {
+  Alert,
+  Modal,
+  Platform,
   Pressable,
->>>>>>> 24a8eab1
   ScrollView,
   Text,
   TextInput,
   TouchableOpacity,
   View,
 } from "react-native";
-<<<<<<< HEAD
 import MapView, { Marker } from 'react-native-maps';
-
-const OrgCreate = () => {
-  const [category, setCategory] = useState("Scholarship / Grant");
-=======
 import { SafeAreaView } from "react-native-safe-area-context";
 
 const categories = [
@@ -57,11 +47,9 @@
   const subjectOptions = ["Math", "Science", "Arts", "Business", "Other"];
   const [category, setCategory] = useState("Scholarship / Grant");
   const [showDropdown, setShowDropdown] = useState(false);
->>>>>>> 24a8eab1
   const [title, setTitle] = useState("");
   const [description, setDescription] = useState("");
   const [dateMilestones, setDateMilestones] = useState("");
-<<<<<<< HEAD
   const [openTime, setOpenTime] = useState("");
   const [closeTime, setCloseTime] = useState("");
   const [openTimeDate, setOpenTimeDate] = useState(new Date());
@@ -80,8 +68,38 @@
     longitudeDelta: 0.0421,
   });
   const [showMapModal, setShowMapModal] = useState(false);
-
-  const categories = [
+  // Study Spot fields
+  const [studySpotName, setStudySpotName] = useState("");
+  const [studySpotLocation, setStudySpotLocation] = useState("");
+  const [availabilityType, setAvailabilityType] = useState("Weekdays");
+  const [showAvailabilityDropdown, setShowAvailabilityDropdown] =
+    useState(false);
+  const [availabilityStartHour, setAvailabilityStartHour] = useState("");
+  const [availabilityEndHour, setAvailabilityEndHour] = useState("");
+  const [showTimeDropdown, setShowTimeDropdown] = useState(false);
+  const [showEndTimeDropdown, setShowEndTimeDropdown] = useState(false);
+  const hourOptions = [
+    "6:00 AM",
+    "7:00 AM",
+    "8:00 AM",
+    "9:00 AM",
+    "10:00 AM",
+    "11:00 AM",
+    "12:00 PM",
+    "1:00 PM",
+    "2:00 PM",
+    "3:00 PM",
+    "4:00 PM",
+    "5:00 PM",
+    "6:00 PM",
+    "7:00 PM",
+    "8:00 PM",
+    "9:00 PM",
+    "10:00 PM",
+  ];
+  const [studySpotDetails, setStudySpotDetails] = useState("");
+
+  const categoriesWithIcons = [
     { id: 1, name: "Scholarship / Grant", icon: "🎓" },
     { id: 2, name: "Workshop", icon: "🔧" },
     { id: 3, name: "Competition", icon: "🏆" },
@@ -182,7 +200,6 @@
     setLocation(newLocation);
   };
 
-
   const confirmLocation = () => {
     if (location) {
       setShowMapModal(false);
@@ -226,31 +243,104 @@
     Alert.alert('Success', 'Opportunity posted successfully!');
   };
 
+  // Icon for category
+  const getCategoryIcon = () => {
+    if (category === "Competition / Event") {
+      return (
+        <FontAwesome6 name="award" size={22} color="#3C4251" className="mr-2" />
+      );
+    }
+    if (category === "Resources") {
+      return (
+        <MaterialCommunityIcons name="bookshelf" size={24} color="#3C4251" />
+      );
+    }
+    if (category === "Study Spot") {
+      return <Ionicons name="location" size={24} color="#3C4251" />;
+    }
+    if (category === "Workshop / Seminar") {
+      return (
+        <FontAwesome6
+          name="chalkboard-user"
+          size={22}
+          color="#3C4251"
+          className="mr-2"
+        />
+      );
+    }
+    return (
+      <FontAwesome6 name="scroll" size={22} color="#3C4251" className="mr-2" />
+    );
+  };
+
   return (
-    <ScrollView contentContainerStyle={{ flexGrow: 1 }}>
-      <View className="flex-1 bg-[#e5d4fa] px-6 pt-10">
-        {/* Header */}
-        <View className="flex-row items-center mb-6">
-          <TouchableOpacity>
-            <Text className="text-2xl text-black mr-2">←</Text>
-          </TouchableOpacity>
-          <Text className="flex-1 text-center text-lg font-bold text-black mr-8">
-            New Opportunity
-          </Text>
-        </View>
-
-        {/* Category */}
-        <Text className="text-sm text-black font-semibold mb-1">Category *</Text>
-        <TouchableOpacity 
-          className="flex-row items-center bg-white rounded-xl mb-3 px-3 h-11"
-          onPress={() => setShowCategoryModal(true)}
-        >
-          <Text className="text-lg mr-2">
-            {categories.find(cat => cat.name === category)?.icon || "📄"}
-          </Text>
-          <Text className="flex-1 text-base text-black">{category}</Text>
-          <Text className="text-lg text-gray-400 ml-2">⌄</Text>
-        </TouchableOpacity>
+    <SafeAreaView
+      className="flex-1"
+      style={{ backgroundColor: "#ECEAFF" }}
+      edges={["top"]}
+    >
+      <LinearGradient colors={["#ECEAFF", "#4b1eb4c8"]} style={{ flex: 1 }}>
+        <ScrollView contentContainerStyle={{ flexGrow: 1 }}>
+          <View className="flex-1 px-6 pt-10">
+            {/* Header */}
+            <View className="flex-row items-center mb-6 justify-center">
+              <Text className="text-center text-xl font-karla-bold text-[#18181B]">
+                New Opportunity
+              </Text>
+            </View>
+            <View className="h-px bg-[#E5E0FF] mb-6" />
+
+            {/* Category */}
+            <Text className="text-sm text-[#18181B] font-karla-bold mb-1">
+              Category
+            </Text>
+            <View
+              className="flex-row items-center bg-white rounded-full mb-3 px-3 h-11 border border-[#E5E0FF] shadow"
+              style={{ elevation: 4 }}
+            >
+              {getCategoryIcon()}
+              <TouchableOpacity
+                className="flex-1"
+                activeOpacity={0.8}
+                onPress={() => setShowDropdown(!showDropdown)}
+                style={{ justifyContent: "center" }}
+              >
+                <Text className="text-base text-[#6B7280] font-karla px-2">
+                  {category}
+                </Text>
+              </TouchableOpacity>
+              <TouchableOpacity
+                onPress={() => setShowDropdown(!showDropdown)}
+                className="ml-2"
+                activeOpacity={0.8}
+              >
+                <Feather name="chevron-down" size={20} color="#4B1EB4" />
+              </TouchableOpacity>
+            </View>
+            {/* Dropdown */}
+            {showDropdown && (
+              <View
+                className="bg-white rounded-xl shadow border border-[#E5E0FF] mb-3 px-3 py-2 absolute left-6 right-6 z-10"
+                style={{ top: 160 }}
+              >
+                {categories.map((cat) => (
+                  <Pressable
+                    key={cat}
+                    className="py-2"
+                    onPress={() => {
+                      setCategory(cat);
+                      setShowDropdown(false);
+                    }}
+                  >
+                    <Text
+                      className={`text-base font-karla ${category === cat ? "text-[#4B1EB4] font-karla-bold" : "text-[#18181B]"}`}
+                    >
+                      {cat}
+                    </Text>
+                  </Pressable>
+                ))}
+              </View>
+            )}
         
 
         {/* Title */}
@@ -657,634 +747,6 @@
         </Modal>
       )}
     </ScrollView>
-=======
-  const [location, setLocation] = useState("");
-  const [amount, setAmount] = useState("");
-  const [eligibility, setEligibility] = useState("");
-  // Study Spot fields
-  const [studySpotName, setStudySpotName] = useState("");
-  const [studySpotLocation, setStudySpotLocation] = useState("");
-  const [availabilityType, setAvailabilityType] = useState("Weekdays");
-  const [showAvailabilityDropdown, setShowAvailabilityDropdown] =
-    useState(false);
-  const [availabilityStartHour, setAvailabilityStartHour] = useState("");
-  const [availabilityEndHour, setAvailabilityEndHour] = useState("");
-  const [showTimeDropdown, setShowTimeDropdown] = useState(false);
-  const [showEndTimeDropdown, setShowEndTimeDropdown] = useState(false);
-  const hourOptions = [
-    "6:00 AM",
-    "7:00 AM",
-    "8:00 AM",
-    "9:00 AM",
-    "10:00 AM",
-    "11:00 AM",
-    "12:00 PM",
-    "1:00 PM",
-    "2:00 PM",
-    "3:00 PM",
-    "4:00 PM",
-    "5:00 PM",
-    "6:00 PM",
-    "7:00 PM",
-    "8:00 PM",
-    "9:00 PM",
-    "10:00 PM",
-  ];
-  const [studySpotDetails, setStudySpotDetails] = useState("");
-
-  // Icon for category
-  const getCategoryIcon = () => {
-    if (category === "Competition / Event") {
-      return (
-        <FontAwesome6 name="award" size={22} color="#3C4251" className="mr-2" />
-      );
-    }
-    if (category === "Resources") {
-      return (
-        <MaterialCommunityIcons name="bookshelf" size={24} color="#3C4251" />
-      );
-    }
-    if (category === "Study Spot") {
-      return <Ionicons name="location" size={24} color="#3C4251" />;
-    }
-    if (category === "Workshop / Seminar") {
-      return (
-        <FontAwesome6
-          name="chalkboard-user"
-          size={22}
-          color="#3C4251"
-          className="mr-2"
-        />
-      );
-    }
-    return (
-      <FontAwesome6 name="scroll" size={22} color="#3C4251" className="mr-2" />
-    );
-  };
-
-  return (
-    <SafeAreaView
-      className="flex-1"
-      style={{ backgroundColor: "#ECEAFF" }}
-      edges={["top"]}
-    >
-      <LinearGradient colors={["#ECEAFF", "#4b1eb4c8"]} style={{ flex: 1 }}>
-        <ScrollView contentContainerStyle={{ flexGrow: 1 }}>
-          <View className="flex-1 px-6 pt-10">
-            {/* Header */}
-            <View className="flex-row items-center mb-6 justify-center">
-              <Text className="text-center text-xl font-karla-bold text-[#18181B]">
-                New Opportunity
-              </Text>
-            </View>
-            <View className="h-px bg-[#E5E0FF] mb-6" />
-
-            {/* Category */}
-            <Text className="text-sm text-[#18181B] font-karla-bold mb-1">
-              Category
-            </Text>
-            <View
-              className="flex-row items-center bg-white rounded-full mb-3 px-3 h-11 border border-[#E5E0FF] shadow"
-              style={{ elevation: 4 }}
-            >
-              {getCategoryIcon()}
-              <TouchableOpacity
-                className="flex-1"
-                activeOpacity={0.8}
-                onPress={() => setShowDropdown(!showDropdown)}
-                style={{ justifyContent: "center" }}
-              >
-                <Text className="text-base text-[#6B7280] font-karla px-2">
-                  {category}
-                </Text>
-              </TouchableOpacity>
-              <TouchableOpacity
-                onPress={() => setShowDropdown(!showDropdown)}
-                className="ml-2"
-                activeOpacity={0.8}
-              >
-                <Feather name="chevron-down" size={20} color="#4B1EB4" />
-              </TouchableOpacity>
-            </View>
-            {/* Dropdown */}
-            {showDropdown && (
-              <View
-                className="bg-white rounded-xl shadow border border-[#E5E0FF] mb-3 px-3 py-2 absolute left-6 right-6 z-10"
-                style={{ top: 160 }}
-              >
-                {categories.map((cat) => (
-                  <Pressable
-                    key={cat}
-                    className="py-2"
-                    onPress={() => {
-                      setCategory(cat);
-                      setShowDropdown(false);
-                    }}
-                  >
-                    <Text
-                      className={`text-base font-karla ${category === cat ? "text-[#4B1EB4] font-karla-bold" : "text-[#18181B]"}`}
-                    >
-                      {cat}
-                    </Text>
-                  </Pressable>
-                ))}
-              </View>
-            )}
-
-            {/* Fields for Study Spot */}
-            {category === "Competition / Event" ? (
-              <>
-                {/* Title */}
-                <Text className="text-sm text-[#18181B] font-karla-bold mb-1">
-                  Title
-                </Text>
-                <TextInput
-                  className="bg-white rounded-full px-5 h-11 text-base text-[#18181B] font-karla mb-3 border border-[#E5E0FF] shadow"
-                  value={title}
-                  onChangeText={setTitle}
-                  placeholder="Enter title"
-                  placeholderTextColor="#aaa"
-                />
-
-                {/* Date of Event */}
-                <Text className="text-sm text-[#18181B] font-karla-bold mb-1">
-                  Date of Event
-                </Text>
-                <TextInput
-                  className="bg-white rounded-full px-5 h-11 text-base text-[#18181B] font-karla mb-3 border border-[#E5E0FF] shadow"
-                  value={dateMilestones}
-                  onChangeText={setDateMilestones}
-                  placeholder="Enter date"
-                  placeholderTextColor="#aaa"
-                />
-
-                {/* Prize Amount */}
-                <Text className="text-sm text-[#18181B] font-karla-bold mb-1">
-                  Prize Amount
-                </Text>
-                <View className="flex-row items-center bg-white rounded-full mb-3 px-3 h-11 border border-[#E5E0FF] shadow">
-                  <TextInput
-                    className="flex-1 text-base text-[#18181B] font-karla"
-                    value={amount}
-                    onChangeText={setAmount}
-                    placeholder="Enter amount"
-                    placeholderTextColor="#aaa"
-                    keyboardType="numeric"
-                  />
-                </View>
-
-                {/* Eligibility Details */}
-                <Text className="text-sm text-[#18181B] font-karla-bold mb-1">
-                  Eligibility Details
-                </Text>
-                <TextInput
-                  className="bg-white rounded-xl px-5 text-base text-[#18181B] font-karla mb-6 min-h-[80px] border border-[#E5E0FF] shadow text-top"
-                  value={eligibility}
-                  onChangeText={setEligibility}
-                  placeholder="Enter details"
-                  placeholderTextColor="#aaa"
-                  multiline
-                  numberOfLines={5}
-                />
-              </>
-            ) : category === "Study Spot" ? (
-              <>
-                {/* Study Spot Name */}
-                <Text className="text-sm text-[#18181B] font-karla-bold mb-1">
-                  Name
-                </Text>
-                <TextInput
-                  className="bg-white rounded-full px-5 h-11 text-base text-[#18181B] font-karla mb-3 border border-[#E5E0FF]"
-                  value={studySpotName}
-                  onChangeText={setStudySpotName}
-                  placeholder="Enter study spot name"
-                  placeholderTextColor="#aaa"
-                />
-
-                {/* Choose Location */}
-                <Text className="text-sm text-[#18181B] font-karla-bold mb-1">
-                  Choose Location
-                </Text>
-                <View className="flex-row items-center bg-white rounded-full mb-3 px-3 h-11 border border-[#E5E0FF]">
-                  <TextInput
-                    className="flex-1 text-base text-[#18181B] font-karla"
-                    value={studySpotLocation}
-                    onChangeText={setStudySpotLocation}
-                    placeholder="Choose on Map"
-                    placeholderTextColor="#aaa"
-                    editable={false}
-                  />
-                  <TouchableOpacity
-                    onPress={() => {
-                      // TODO: Open map picker modal or navigate to map screen
-                      // Example: setShowMapModal(true) or navigation.navigate('MapPicker')
-                    }}
-                  >
-                    <Feather
-                      name="map"
-                      size={22}
-                      color="#18181B"
-                      style={{ marginLeft: 8 }}
-                    />
-                  </TouchableOpacity>
-                </View>
-
-                {/* Availability */}
-                <Text className="text-sm text-[#18181B] font-karla-bold mb-1">
-                  Availability
-                </Text>
-                <View className="flex-row mb-3 items-center">
-                  <View className="flex-1">
-                    <TouchableOpacity
-                      className="bg-white rounded-full border border-[#E5E0FF] h-11 px-4 justify-center"
-                      activeOpacity={0.8}
-                      onPress={() =>
-                        setShowAvailabilityDropdown((prev) => !prev)
-                      }
-                    >
-                      <Text className="text-base text-[#18181B] font-karla">
-                        {availabilityType}
-                      </Text>
-                    </TouchableOpacity>
-                    {typeof showAvailabilityDropdown !== "undefined" &&
-                      showAvailabilityDropdown && (
-                        <View
-                          className="bg-white rounded-xl shadow border border-[#E5E0FF] px-3 py-2 absolute left-0 right-0 z-10"
-                          style={{ top: 48 }}
-                        >
-                          {["Weekdays", "Weekends", "Both"].map((type) => (
-                            <Pressable
-                              key={type}
-                              className="py-2"
-                              onPress={() => {
-                                setAvailabilityType(type);
-                                setShowAvailabilityDropdown(false);
-                              }}
-                            >
-                              <Text
-                                className={`text-base font-karla ${availabilityType === type ? "text-[#a084e8] font-karla-bold" : "text-[#18181B]"}`}
-                              >
-                                {type}
-                              </Text>
-                            </Pressable>
-                          ))}
-                        </View>
-                      )}
-                  </View>
-                  <View style={{ width: 12 }} />
-                  <View className="rounded-full h-11 px-6 justify-center items-center bg-[#a084e8]">
-                    <TouchableOpacity
-                      className="w-full h-full justify-center items-center"
-                      onPress={() => setShowTimeDropdown(true)}
-                    >
-                      <Text className="text-base font-karla text-white">
-                        {availabilityStartHour && availabilityEndHour
-                          ? `${availabilityStartHour} - ${availabilityEndHour}`
-                          : "8:00 AM - 5:00 PM"}
-                      </Text>
-                    </TouchableOpacity>
-                  </View>
-                  {showTimeDropdown && !availabilityStartHour && (
-                    <View className="absolute left-0 right-0 top-16 bg-white rounded-xl shadow border border-[#E5E0FF] px-4 py-4 z-20">
-                      <Text className="text-base font-karla mb-2 text-[#18181B]">
-                        Select Start Time
-                      </Text>
-                      <ScrollView style={{ maxHeight: 150 }}>
-                        {hourOptions.map((hour) => (
-                          <Pressable
-                            key={hour}
-                            className="py-2"
-                            onPress={() => {
-                              setAvailabilityStartHour(hour);
-                              setShowTimeDropdown(false);
-                              setShowEndTimeDropdown(true);
-                            }}
-                          >
-                            <Text
-                              className={`text-base font-karla ${availabilityStartHour === hour ? "text-[#a084e8] font-karla-bold" : "text-[#18181B]"}`}
-                            >
-                              {hour}
-                            </Text>
-                          </Pressable>
-                        ))}
-                      </ScrollView>
-                    </View>
-                  )}
-                  {showEndTimeDropdown &&
-                    availabilityStartHour &&
-                    !availabilityEndHour && (
-                      <View className="absolute left-0 right-0 top-16 bg-white rounded-xl shadow border border-[#E5E0FF] px-4 py-4 z-20">
-                        <Text className="text-base font-karla mb-2 text-[#18181B]">
-                          Select End Time
-                        </Text>
-                        <ScrollView style={{ maxHeight: 150 }}>
-                          {hourOptions.map((hour) => (
-                            <Pressable
-                              key={hour}
-                              className="py-2"
-                              onPress={() => {
-                                setAvailabilityEndHour(hour);
-                                setShowEndTimeDropdown(false);
-                              }}
-                            >
-                              <Text
-                                className={`text-base font-karla ${availabilityEndHour === hour ? "text-[#a084e8] font-karla-bold" : "text-[#18181B]"}`}
-                              >
-                                {hour}
-                              </Text>
-                            </Pressable>
-                          ))}
-                        </ScrollView>
-                        <View className="flex-row justify-end mt-4">
-                          <TouchableOpacity
-                            className="bg-[#a084e8] rounded-full px-4 py-2"
-                            onPress={() => setShowEndTimeDropdown(false)}
-                          >
-                            <Text className="text-white font-karla">Done</Text>
-                          </TouchableOpacity>
-                        </View>
-                      </View>
-                    )}
-                </View>
-
-                {/* Additional Details */}
-                <Text className="text-sm text-[#18181B] font-karla-bold mb-1">
-                  Additional Details
-                </Text>
-                <TextInput
-                  className="bg-white rounded-xl px-5 text-base text-[#18181B] font-karla mb-6 min-h-[80px] border border-[#E5E0FF] text-top"
-                  value={studySpotDetails}
-                  onChangeText={setStudySpotDetails}
-                  placeholder="Enter details"
-                  placeholderTextColor="#aaa"
-                  multiline
-                  numberOfLines={20}
-                />
-              </>
-            ) : category === "Resources" ? (
-              <>
-                {/* Title */}
-                <Text className="text-sm text-[#18181B] font-karla-bold mb-1">
-                  Title
-                </Text>
-                <TextInput
-                  className="bg-white rounded-full px-5 h-11 text-base text-[#18181B] font-karla mb-3 border border-[#E5E0FF]"
-                  value={title}
-                  onChangeText={setTitle}
-                  placeholder="Enter title"
-                  placeholderTextColor="#aaa"
-                />
-
-                {/* Add File (pdf only) */}
-                <Text className="text-sm text-[#18181B] font-karla-bold mb-1">
-                  Add File: (pdf only)
-                </Text>
-                <View className="flex-row items-center bg-white rounded-full mb-3 px-3 h-11 border border-[#E5E0FF]">
-                  <TextInput
-                    className="flex-1 text-base text-[#18181B] font-karla"
-                    value={file}
-                    onChangeText={setFile}
-                    placeholder="Upload file"
-                    placeholderTextColor="#aaa"
-                  />
-                  <TouchableOpacity>
-                    <Feather
-                      name="upload"
-                      size={20}
-                      color="#7D7CFF"
-                      className="ml-2"
-                    />
-                  </TouchableOpacity>
-                </View>
-
-                {/* Level Dropdown */}
-                <Text className="text-sm text-[#18181B] font-karla-bold mb-1">
-                  Level
-                </Text>
-                <TouchableOpacity
-                  className="bg-white rounded-full px-5 h-11 flex-row items-center mb-3 border border-[#E5E0FF]"
-                  onPress={() => setShowLevelDropdown(!showLevelDropdown)}
-                  activeOpacity={0.8}
-                >
-                  <Text className="flex-1 text-base text-[#18181B] font-karla">
-                    {level || "Select level"}
-                  </Text>
-                  <Feather name="chevron-down" size={20} color="#4B1EB4" />
-                </TouchableOpacity>
-                {showLevelDropdown && (
-                  <View
-                    className="bg-white rounded-xl shadow border border-[#E5E0FF] mb-3 px-3 py-2 absolute left-6 right-6 z-10"
-                    style={{ top: 320 }}
-                  >
-                    {levelOptions.map((opt) => (
-                      <Pressable
-                        key={opt}
-                        className="py-2"
-                        onPress={() => {
-                          setLevel(opt);
-                          setShowLevelDropdown(false);
-                        }}
-                      >
-                        <Text
-                          className={`text-base font-karla ${level === opt ? "text-[#4B1EB4] font-karla-bold" : "text-[#18181B]"}`}
-                        >
-                          {opt}
-                        </Text>
-                      </Pressable>
-                    ))}
-                  </View>
-                )}
-
-                {/* Subject Dropdown */}
-                <Text className="text-sm text-[#18181B] font-karla-bold mb-1">
-                  Subject
-                </Text>
-                <TouchableOpacity
-                  className="bg-white rounded-full px-5 h-11 flex-row items-center mb-3 border border-[#E5E0FF]"
-                  onPress={() => setShowSubjectDropdown(!showSubjectDropdown)}
-                  activeOpacity={0.8}
-                >
-                  <Text className="flex-1 text-base text-[#18181B] font-karla">
-                    {subject || "Select subject"}
-                  </Text>
-                  <Feather name="chevron-down" size={20} color="#4B1EB4" />
-                </TouchableOpacity>
-                {showSubjectDropdown && (
-                  <View
-                    className="bg-white rounded-xl shadow border border-[#E5E0FF] mb-3 px-3 py-2 absolute left-6 right-6 z-10"
-                    style={{ top: 380 }}
-                  >
-                    {subjectOptions.map((opt) => (
-                      <Pressable
-                        key={opt}
-                        className="py-2"
-                        onPress={() => {
-                          setSubject(opt);
-                          setShowSubjectDropdown(false);
-                        }}
-                      >
-                        <Text
-                          className={`text-base font-karla ${subject === opt ? "text-[#4B1EB4] font-karla-bold" : "text-[#18181B]"}`}
-                        >
-                          {opt}
-                        </Text>
-                      </Pressable>
-                    ))}
-                  </View>
-                )}
-
-                {/* Additional Details */}
-                <Text className="text-sm text-[#18181B] font-karla-bold mb-1">
-                  Additional Details
-                </Text>
-                <TextInput
-                  className="bg-white rounded-xl px-5 text-base text-[#18181B] font-karla mb-6 min-h-[80px] border border-[#E5E0FF] text-top"
-                  value={eligibility}
-                  onChangeText={setEligibility}
-                  placeholder="Enter details"
-                  placeholderTextColor="#aaa"
-                  multiline
-                  numberOfLines={20}
-                />
-              </>
-            ) : category === "Workshop / Seminar" ? (
-              <>
-                {/* Title */}
-                <Text className="text-sm text-[#18181B] font-karla-bold mb-1">
-                  Title
-                </Text>
-                <TextInput
-                  className="bg-white rounded-full px-5 h-11 text-base text-[#18181B] font-karla mb-3 border border-[#E5E0FF]"
-                  value={title}
-                  onChangeText={setTitle}
-                  placeholder="Enter title"
-                  placeholderTextColor="#aaa"
-                />
-
-                {/* Date(s) */}
-                <Text className="text-sm text-[#18181B] font-karla-bold mb-1">
-                  Date(s):
-                </Text>
-                <View className="flex-row items-center bg-white rounded-full mb-3 px-3 h-11 border border-[#E5E0FF]">
-                  <TextInput
-                    className="flex-1 text-base text-[#18181B] font-karla"
-                    value={dateMilestones}
-                    onChangeText={setDateMilestones}
-                    placeholder="Add date"
-                    placeholderTextColor="#aaa"
-                  />
-                  <TouchableOpacity>
-                    <Feather
-                      name="plus-circle"
-                      size={20}
-                      color="#7D7CFF"
-                      className="ml-2"
-                    />
-                  </TouchableOpacity>
-                </View>
-
-                {/* Location */}
-                <Text className="text-sm text-[#18181B] font-karla-bold mb-1">
-                  Location :
-                </Text>
-                <TextInput
-                  className="bg-white rounded-full px-5 h-11 text-base text-[#18181B] font-karla mb-3 border border-[#E5E0FF]"
-                  value={location}
-                  onChangeText={setLocation}
-                  placeholder="Enter location"
-                  placeholderTextColor="#aaa"
-                />
-
-                {/* Eligibility Details */}
-                <Text className="text-sm text-[#18181B] font-karla-bold mb-1">
-                  Eligibility Details
-                </Text>
-                <TextInput
-                  className="bg-white rounded-xl px-5 text-base text-[#18181B] font-karla mb-6 min-h-[80px] border border-[#E5E0FF] text-top"
-                  value={eligibility}
-                  onChangeText={setEligibility}
-                  placeholder="Enter details"
-                  placeholderTextColor="#aaa"
-                  multiline
-                  numberOfLines={20}
-                />
-              </>
-            ) : (
-              <>
-                {/* Title */}
-                <Text className="text-sm text-[#18181B] font-karla-bold mb-1">
-                  Title
-                </Text>
-                <TextInput
-                  className="bg-white rounded-full px-5 h-11 text-base text-[#18181B] font-karla mb-3 border border-[#E5E0FF]"
-                  value={title}
-                  onChangeText={setTitle}
-                  placeholder="Enter title"
-                  placeholderTextColor="#aaa"
-                />
-
-                {/* Date Milestones */}
-                <Text className="text-sm text-[#18181B] font-karla-bold mb-1">
-                  Date Milestones
-                </Text>
-                <View className="flex-row items-center bg-white rounded-full mb-3 px-3 h-11 border border-[#E5E0FF]">
-                  <TextInput
-                    className="flex-1 text-base text-[#18181B] font-karla"
-                    value={dateMilestones}
-                    onChangeText={setDateMilestones}
-                    placeholder="Add date"
-                    placeholderTextColor="#aaa"
-                  />
-                  <TouchableOpacity>
-                    <Feather
-                      name="plus-circle"
-                      size={20}
-                      color="#7D7CFF"
-                      className="ml-2"
-                    />
-                  </TouchableOpacity>
-                </View>
-
-                {/* Amount */}
-                <Text className="text-sm text-[#18181B] font-karla-bold mb-1">
-                  Amount
-                </Text>
-                <TextInput
-                  className="bg-white rounded-full px-5 h-11 text-base text-[#18181B] font-karla mb-3 border border-[#E5E0FF]"
-                  value={amount}
-                  onChangeText={setAmount}
-                  placeholder="Enter amount"
-                  placeholderTextColor="#aaa"
-                  keyboardType="numeric"
-                />
-
-                {/* Eligibility Details */}
-                <Text className="text-sm text-[#18181B] font-karla-bold mb-1">
-                  Eligibility Details
-                </Text>
-                <TextInput
-                  className="bg-white rounded-xl px-5 text-base text-[#18181B] font-karla mb-6 min-h-[80px] border border-[#E5E0FF] text-top"
-                  value={eligibility}
-                  onChangeText={setEligibility}
-                  placeholder="Enter details"
-                  placeholderTextColor="#aaa"
-                  multiline
-                  numberOfLines={20}
-                />
-              </>
-            )}
-
-            {/* Submit Button */}
-            <TouchableOpacity className="bg-[#a084e8] rounded-full py-3 items-center mt-2 mb-8 shadow active:opacity-90">
-              <Text className="text-white text-base font-karla-bold">
-                Submit
-              </Text>
-            </TouchableOpacity>
-          </View>
-        </ScrollView>
-      </LinearGradient>
-    </SafeAreaView>
->>>>>>> 24a8eab1
   );
 };
 
